[package]
build = 'build.rs'
edition = '2018'
name = 'ton_executor'
version = '1.15.54'

[dependencies]
<<<<<<< HEAD
ton_block = { git = "https://github.com/broxus/ton-labs-block.git" }
ton_types = { git = "https://github.com/broxus/ton-labs-types.git" }
ton_vm = { git = "https://github.com/broxus/ton-labs-vm.git" }

# External
anyhow = "1.0.42"
num = "0.3"
num-traits = "0.2.8"
log = "0.4.8"
base64 = "0.13.0"
thiserror = "1.0.26"

[features]
asm = ["ton_block/asm", "ton_types/asm", "ton_vm/sha-asm"]
=======
failure = '0.1.6'
lazy_static = '1.4.0'
log = '0.4.8'
ton_block = { git = 'https://github.com/tonlabs/ton-labs-block.git', tag = '1.7.38' }
ton_types = { git = 'https://github.com/tonlabs/ton-labs-types.git', tag = '1.10.12' }
ton_vm = { git = 'https://github.com/tonlabs/ton-labs-vm.git', tag = '1.8.31' }


base64 = '0.10.0'
rand = '0.8'
ton_labs_assembler = { git = 'https://github.com/tonlabs/ton-labs-assembler.git', tag = '1.2.31' }
>>>>>>> a28bde3e
<|MERGE_RESOLUTION|>--- conflicted
+++ resolved
@@ -5,7 +5,6 @@
 version = '1.15.54'
 
 [dependencies]
-<<<<<<< HEAD
 ton_block = { git = "https://github.com/broxus/ton-labs-block.git" }
 ton_types = { git = "https://github.com/broxus/ton-labs-types.git" }
 ton_vm = { git = "https://github.com/broxus/ton-labs-vm.git" }
@@ -19,17 +18,4 @@
 thiserror = "1.0.26"
 
 [features]
-asm = ["ton_block/asm", "ton_types/asm", "ton_vm/sha-asm"]
-=======
-failure = '0.1.6'
-lazy_static = '1.4.0'
-log = '0.4.8'
-ton_block = { git = 'https://github.com/tonlabs/ton-labs-block.git', tag = '1.7.38' }
-ton_types = { git = 'https://github.com/tonlabs/ton-labs-types.git', tag = '1.10.12' }
-ton_vm = { git = 'https://github.com/tonlabs/ton-labs-vm.git', tag = '1.8.31' }
-
-
-base64 = '0.10.0'
-rand = '0.8'
-ton_labs_assembler = { git = 'https://github.com/tonlabs/ton-labs-assembler.git', tag = '1.2.31' }
->>>>>>> a28bde3e
+asm = ["ton_block/asm", "ton_types/asm", "ton_vm/sha-asm"]