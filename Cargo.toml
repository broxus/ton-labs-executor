--- conflicted
+++ resolved
@@ -24,7 +24,6 @@
 clear_on_drop = { version = "0.2", features = ["no_cc"] }
 
 [dependencies]
-<<<<<<< HEAD
 ton_block = { git = "https://github.com/broxus/ton-labs-block.git" }
 ton_types = { git = "https://github.com/broxus/ton-labs-types.git" }
 ton_vm = { git = "https://github.com/broxus/ton-labs-vm.git" }
@@ -33,25 +32,9 @@
 anyhow = "1.0.42"
 num = "0.3"
 num-traits = "0.2.8"
-=======
-ton_block = { git = "https://github.com/tonlabs/ton-labs-block.git", tag = '1.7.29' }
-ton_types = { git = "https://github.com/tonlabs/ton-labs-types.git", tag = '1.10.11' }
-ton_vm = { git = "https://github.com/tonlabs/ton-labs-vm.git", tag = '1.8.20' }
-
-# External
-failure = "0.1.6"
-lazy_static = "1.4.0"
->>>>>>> e20b16b4
 log = "0.4.8"
 base64 = "0.13.0"
 thiserror = "1.0.26"
 
-<<<<<<< HEAD
 [features]
-asm = ["ton_block/asm", "ton_types/asm", "ton_vm/sha-asm"]
-=======
-
-base64 = "0.10.0"
-rand = "0.8"
-ton_labs_assembler = { git = "https://github.com/tonlabs/ton-labs-assembler.git", tag = '1.2.25' }
->>>>>>> e20b16b4
+asm = ["ton_block/asm", "ton_types/asm", "ton_vm/sha-asm"]