/*
* Copyright (C) 2019-2021 TON Labs. All Rights Reserved.
*
* Licensed under the SOFTWARE EVALUATION License (the "License"); you may not use
* this file except in compliance with the License.
*
* Unless required by applicable law or agreed to in writing, software
* distributed under the License is distributed on an "AS IS" BASIS,
* WITHOUT WARRANTIES OR CONDITIONS OF ANY KIND, either express or implied.
* See the License for the specific TON DEV software governing permissions and
* limitations under the License.
*/

use crate::{blockchain_config::BlockchainConfig, ExecuteParams, TransactionExecutor, error::ExecutorError, ActionPhaseResult};

use std::sync::{atomic::Ordering, Arc};
use ton_block::{
    Account, CurrencyCollection, Grams, Message, TrComputePhase, Transaction, 
    TransactionDescr, TransactionDescrTickTock, TransactionTickTock, Serializable
};
<<<<<<< HEAD
use ton_types::{fail, Result};
=======
use ton_types::{error, fail, Result, HashmapType};
>>>>>>> 23cc13b4
use ton_vm::{
    boolean, int,
    stack::{integer::IntegerData, Stack, StackItem}, SmartContractInfo,
};

pub struct TickTockTransactionExecutor {
    pub config: BlockchainConfig,
    pub tt: TransactionTickTock,
}

impl TickTockTransactionExecutor {
    pub fn new(config: BlockchainConfig, tt: TransactionTickTock) -> Self {
        Self {
            config,
            tt,
        }
    }
}

impl TransactionExecutor for TickTockTransactionExecutor {
    ///
    /// Create end execute tick or tock transaction for special account
    fn execute_with_params(
        &self,
        in_msg: Option<&Message>,
        account: &mut Account,
        params: ExecuteParams,
    ) -> Result<Transaction> {
        if in_msg.is_some() {
            fail!("Tick Tock transaction must not have input message")
        }
        let account_id = match account.get_id() {
            Some(addr) => addr,
            None => fail!("Tick Tock contract should have Standard address")
        };
        match account.get_tick_tock() {
            Some(tt) => if tt.tock != self.tt.is_tock() && tt.tick != self.tt.is_tick() {
                fail!("wrong type of account's tick tock flag")
            }
            None => fail!("Account {:x} is not special account for tick tock", account_id)
        }
        let account_address = account.get_addr().cloned().unwrap_or_default();
        log::debug!(target: "executor", "tick tock transation account {:x}", account_id);
        let mut acc_balance = account.balance().cloned().unwrap_or_default();

        let is_masterchain = true;
        let is_special = true;
        let lt = std::cmp::max(
            account.last_tr_time().unwrap_or_default(), 
            params.last_tr_lt.load(Ordering::Relaxed)
        );
        let mut tr = Transaction::with_address_and_status(account_id.clone(), account.status());
        tr.set_logical_time(lt);
        tr.set_now(params.block_unixtime);
        account.set_last_paid(0);
        let due_before_storage = account.due_payment().map_or(0, |due| due.as_u128());
        let (storage, storage_fee) = match self.storage_phase(
            account,
            &mut acc_balance,
            &mut tr,
            is_masterchain,
            is_special,
        ) {
            Ok(storage_ph) => {
                let mut storage_fee = storage_ph.storage_fees_collected.as_u128();
                if let Some(due) = &storage_ph.storage_fees_due {
                    storage_fee += due.as_u128()
                }
                storage_fee -= due_before_storage;
                (storage_ph, storage_fee)
            },
            Err(e) => fail!(
                ExecutorError::TrExecutorError(
                    format!(
                        "cannot create storage phase of a new transaction for \
                         smart contract for reason {}", e
                    )
                )
            )
        };
        let mut description = TransactionDescrTickTock {
            tt: self.tt.clone(),
            storage,
            ..TransactionDescrTickTock::default()
        };

        let old_account = account.clone();
        let original_acc_balance = acc_balance.clone();

        let config_params = self.config().raw_config().config_params.data().cloned();
        let mut smc_info = SmartContractInfo {
            capabilities: self.config().raw_config().capabilities(),
            myself: account_address.serialize().unwrap_or_default().into(),
            block_lt: params.block_lt,
            trans_lt: lt,
            unix_time: params.block_unixtime,
            seq_no: params.seq_no,
            balance: acc_balance.clone(),
            config_params,
            ..Default::default()
        };
        smc_info.calc_rand_seed(params.seed_block, &account_address.address().get_bytestring(0));
        let mut stack = Stack::new();
        stack
            .push(int!(account.balance().map_or(0, |value| value.grams.as_u128())))
            .push(StackItem::integer(IntegerData::from_unsigned_bytes_be(&account_id.get_bytestring(0))))
            .push(boolean!(self.tt.is_tock()))
            .push(int!(-2));
        log::debug!(target: "executor", "compute_phase {}", lt);
        let (compute_ph, actions, new_data) = match self.compute_phase(
            None,
            account,
            &mut acc_balance,
            &CurrencyCollection::default(),
            params.state_libs,
            smc_info,
            stack,
            storage_fee,
            is_masterchain,
            is_special,
            params.debug,
            params.trace_callback,
        ) {
            Ok((compute_ph, actions, new_data)) => (compute_ph, actions, new_data),
            Err(e) =>
                if let Some(e) = e.downcast_ref::<ExecutorError>() {
                    match e {
                        ExecutorError::NoAcceptError(num, stack) => 
                            fail!(ExecutorError::NoAcceptError(*num, stack.clone())),
                        _ => fail!("Unknown error")
                    }
                } else {
                    fail!(ExecutorError::TrExecutorError(e.to_string()))
                }
        };
        let mut out_msgs = vec![];
        description.compute_ph = compute_ph;
        description.action = match description.compute_ph {
            TrComputePhase::Vm(ref phase) => {
                tr.add_fee_grams(&phase.gas_fees)?;
                if phase.success {
                    log::debug!(target: "executor", "compute_phase: TrComputePhase::Vm success");
                    log::debug!(target: "executor", "action_phase {}", lt);
                    match self.action_phase_with_copyleft(
                        &mut tr, 
                        account, 
                        &original_acc_balance, 
                        &mut acc_balance, 
                        &mut CurrencyCollection::default(), 
                        &Grams::zero(), 
                        actions.unwrap_or_default(), 
                        new_data, 
                        is_special
                    ) {
                        Ok(ActionPhaseResult{phase, messages, .. }) => {
                            out_msgs = messages;
                            // ignore copyleft reward because account is special
                            Some(phase)
                        }
                        Err(e) => fail!(
                            ExecutorError::TrExecutorError(
                                format!(
                                    "cannot create action phase of a new transaction \
                                     for smart contract for reason {}", e
                                )
                            )
                        )
                    }
                } else {
                    log::debug!(target: "executor", "compute_phase: TrComputePhase::Vm failed");
                    None
                }
            }
            TrComputePhase::Skipped(ref skipped) => {
                log::debug!(target: "executor",
                    "compute_phase: skipped: reason {:?}", skipped.reason);
                None
            }
        };

        description.aborted = match description.action {
            Some(ref phase) => {
                log::debug!(target: "executor",
                    "action_phase: present: success={}, err_code={}", phase.success, phase.result_code);
                !phase.success
            }
            None => {
                log::debug!(target: "executor", "action_phase: none");
                true
            }
        };

        log::debug!(target: "executor", "Desciption.aborted {}", description.aborted);
        tr.set_end_status(account.status());
        account.set_balance(acc_balance);
        if description.aborted {
            *account = old_account;
        }
        params.last_tr_lt.store(lt, Ordering::Relaxed);
        let lt = self.add_messages(&mut tr, out_msgs, params.last_tr_lt)?;
        account.set_last_tr_time(lt);
        tr.write_description(&TransactionDescr::TickTock(description))?;
        Ok(tr)
    }
    fn ordinary_transaction(&self) -> bool { false }
    fn config(&self) -> &BlockchainConfig { &self.config }
    fn build_stack(&self, _in_msg: Option<&Message>, account: &Account) -> Stack {
        let account_balance = account.balance().unwrap().grams.as_u128();
        let account_id = account.get_id().unwrap();
        let mut stack = Stack::new();
        stack
            .push(int!(account_balance))
            .push(StackItem::integer(IntegerData::from_unsigned_bytes_be(&account_id.get_bytestring(0))))
            .push(boolean!(self.tt.is_tock()))
            .push(int!(-2));
        stack
    }
}
<|MERGE_RESOLUTION|>--- conflicted
+++ resolved
@@ -15,14 +15,10 @@
 
 use std::sync::{atomic::Ordering, Arc};
 use ton_block::{
-    Account, CurrencyCollection, Grams, Message, TrComputePhase, Transaction, 
+    Account, CurrencyCollection, Grams, Message, TrComputePhase, Transaction,
     TransactionDescr, TransactionDescrTickTock, TransactionTickTock, Serializable
 };
-<<<<<<< HEAD
-use ton_types::{fail, Result};
-=======
-use ton_types::{error, fail, Result, HashmapType};
->>>>>>> 23cc13b4
+use ton_types::{fail, Result, HashmapType};
 use ton_vm::{
     boolean, int,
     stack::{integer::IntegerData, Stack, StackItem}, SmartContractInfo,
@@ -71,7 +67,7 @@
         let is_masterchain = true;
         let is_special = true;
         let lt = std::cmp::max(
-            account.last_tr_time().unwrap_or_default(), 
+            account.last_tr_time().unwrap_or_default(),
             params.last_tr_lt.load(Ordering::Relaxed)
         );
         let mut tr = Transaction::with_address_and_status(account_id.clone(), account.status());
@@ -150,7 +146,7 @@
             Err(e) =>
                 if let Some(e) = e.downcast_ref::<ExecutorError>() {
                     match e {
-                        ExecutorError::NoAcceptError(num, stack) => 
+                        ExecutorError::NoAcceptError(num, stack) =>
                             fail!(ExecutorError::NoAcceptError(*num, stack.clone())),
                         _ => fail!("Unknown error")
                     }
@@ -167,14 +163,14 @@
                     log::debug!(target: "executor", "compute_phase: TrComputePhase::Vm success");
                     log::debug!(target: "executor", "action_phase {}", lt);
                     match self.action_phase_with_copyleft(
-                        &mut tr, 
-                        account, 
-                        &original_acc_balance, 
-                        &mut acc_balance, 
-                        &mut CurrencyCollection::default(), 
-                        &Grams::zero(), 
-                        actions.unwrap_or_default(), 
-                        new_data, 
+                        &mut tr,
+                        account,
+                        &original_acc_balance,
+                        &mut acc_balance,
+                        &mut CurrencyCollection::default(),
+                        &Grams::zero(),
+                        actions.unwrap_or_default(),
+                        new_data,
                         is_special
                     ) {
                         Ok(ActionPhaseResult{phase, messages, .. }) => {
