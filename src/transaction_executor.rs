/*
* Copyright 2018-2020 TON DEV SOLUTIONS LTD.
*
* Licensed under the SOFTWARE EVALUATION License (the "License"); you may not use
* this file except in compliance with the License.
*
* Unless required by applicable law or agreed to in writing, software
* distributed under the License is distributed on an "AS IS" BASIS,
* WITHOUT WARRANTIES OR CONDITIONS OF ANY KIND, either express or implied.
* See the License for the specific TON DEV software governing permissions and
* limitations under the License.
*/
#![allow(clippy::too_many_arguments)]
use crate::{
    blockchain_config::{BlockchainConfig, CalcMsgFwdFees},
    error::ExecutorError, vmsetup::VMSetup,
};

use std::sync::{atomic::{AtomicU64, Ordering}, Arc};
use ton_block::{
    AccStatusChange, Account, AccountStatus, AddSub, AnycastInfo, ComputeSkipReason,
    CurrencyCollection, Deserializable, GasLimitsPrices, GetRepresentationHash, GlobalCapabilities,
    Grams, HashUpdate, Message, MsgAddressInt, OutAction,
    OutActions, Serializable, StorageUsedShort, TrActionPhase, TrBouncePhase, TrComputePhase,
    TrComputePhaseVm, TrCreditPhase, TrStoragePhase, Transaction, WorkchainFormat,
    BASE_WORKCHAIN_ID, MASTERCHAIN_ID, RESERVE_ALL_BUT, RESERVE_IGNORE_ERROR, RESERVE_PLUS_ORIG,
    RESERVE_REVERSE, RESERVE_VALID_MODES, SENDMSG_ALL_BALANCE, SENDMSG_DELETE_IF_EMPTY,
    SENDMSG_IGNORE_ERROR, SENDMSG_PAY_FEE_SEPARATELY, SENDMSG_REMAINING_MSG_BALANCE,
    SENDMSG_VALID_FLAGS,
};
use ton_types::{error, fail, ExceptionCode, Cell, Result, HashmapE, HashmapType, IBitstring, UInt256};
use ton_vm::{
    error::tvm_exception, executor::{gas::gas_state::Gas, BehaviorModifiers},
    smart_contract_info::SmartContractInfo,
    stack::{Stack, StackItem},
};
use ton_block::MsgAddressInt::AddrStd;
use ton_block::MsgAddressInt::AddrVar;

const RESULT_CODE_ACTIONLIST_INVALID:            i32 = 32;
const RESULT_CODE_TOO_MANY_ACTIONS:              i32 = 33;
const RESULT_CODE_UNKNOWN_OR_INVALID_ACTION:     i32 = 34;
const RESULT_CODE_INCORRECT_SRC_ADDRESS:         i32 = 35;
const RESULT_CODE_INCORRECT_DST_ADDRESS:         i32 = 36;
const RESULT_CODE_NOT_ENOUGH_GRAMS:              i32 = 37;
const RESULT_CODE_NOT_ENOUGH_EXTRA:              i32 = 38;
const RESULT_CODE_INVALID_BALANCE:               i32 = 40;
const RESULT_CODE_BAD_ACCOUNT_STATE:             i32 = 41;
const RESULT_CODE_UNSUPPORTED:                   i32 = -1;

const MAX_ACTIONS: usize = 255;

const MAX_MSG_BITS: usize = 1 << 21;
const MAX_MSG_CELLS: usize = 1 << 13;



pub struct ExecuteParams {
    pub state_libs: HashmapE,
    pub block_unixtime: u32,
    pub block_lt: u64,
    pub last_tr_lt: Arc<AtomicU64>,
    pub seed_block: UInt256,
    pub debug: bool
}

impl ExecuteParams {
    pub fn default() -> Self {
        Self {
            state_libs: HashmapE::default(),
            block_unixtime: 0,
            block_lt: 0,
            last_tr_lt: Arc::new(AtomicU64::new(0)),
            seed_block: UInt256::default(),
            debug: false
        }
    }
}

pub trait TransactionExecutor {
<<<<<<< HEAD
    fn behavior_modifiers(&self) -> BehaviorModifiers {
        BehaviorModifiers::default()
    }

=======
    fn execute_with_params(
        &self,
        in_msg: Option<&Message>,
        account: &mut Account,
        params: ExecuteParams,
    ) -> Result<Transaction>;

    #[deprecated]
>>>>>>> e20b16b4
    fn execute_for_account(
        &self,
        in_msg: Option<&Message>,
        account: &mut Account,
        state_libs: HashmapE, // masterchain libraries
        block_unixtime: u32,
        block_lt: u64,
        last_tr_lt: Arc<AtomicU64>,
        debug: bool
    ) -> Result<Transaction> {
        let params = ExecuteParams {
            state_libs,
            block_unixtime,
            block_lt,
            last_tr_lt,
            seed_block: UInt256::default(),
            debug,
        };
        let mut account_root = account.serialize()?;
        let transaction = self.execute_with_libs_and_params(in_msg, &mut account_root, params)?;
        *account = Account::construct_from_cell(account_root)?;
        Ok(transaction)
    }
    fn execute_with_libs_and_params(
        &self,
        in_msg: Option<&Message>,
        account_root: &mut Cell,
        params: ExecuteParams,
    ) -> Result<Transaction> {
        let old_hash = account_root.repr_hash();
        let mut account = Account::construct_from_cell(account_root.clone())?;
        let mut transaction = self.execute_with_params(
            in_msg,
            &mut account,
            params,
        )?;
        if self.config().raw_config().has_capability(GlobalCapabilities::CapFastStorageStat) {
            account.update_storage_stat_fast()?;
        } else {
            account.update_storage_stat()?;
        }
        *account_root = account.serialize()?;
        let new_hash = account_root.repr_hash();
        transaction.write_state_update(&HashUpdate::with_hashes(old_hash, new_hash))?;
        Ok(transaction)
    }

    #[deprecated]
    fn execute_with_libs(
        &self,
        in_msg: Option<&Message>,
        account_root: &mut Cell,
        state_libs: HashmapE, // masterchain libraries
        block_unixtime: u32,
        block_lt: u64,
        last_tr_lt: Arc<AtomicU64>,
        debug: bool
    ) -> Result<Transaction> {
        let params = ExecuteParams {
            state_libs,
            block_unixtime,
            block_lt,
            last_tr_lt,
            seed_block: UInt256::default(),
            debug,
        };
        self.execute_with_libs_and_params(in_msg, account_root, params)
    }

    #[deprecated]
    fn execute(
        &self,
        in_msg: Option<&Message>,
        account_root: &mut Cell,
        block_unixtime: u32,
        block_lt: u64,
        last_tr_lt: Arc<AtomicU64>,
        debug: bool
    ) -> Result<Transaction> {
        let params = ExecuteParams {
            state_libs: HashmapE::default(),
            block_unixtime,
            block_lt,
            last_tr_lt,
            seed_block: UInt256::default(),
            debug,
        };
        self.execute_with_libs_and_params(in_msg, account_root, params)
    }

    fn build_contract_info(&self, acc_balance: &CurrencyCollection, acc_address: &MsgAddressInt, block_unixtime: u32, block_lt: u64, tr_lt: u64, seed_block: UInt256) -> SmartContractInfo {
        let mut info = SmartContractInfo::with_myself(acc_address.serialize().unwrap_or_default().into());
        *info.block_lt_mut() = block_lt;
        *info.trans_lt_mut() = tr_lt;
        *info.unix_time_mut() = block_unixtime;
        *info.balance_remaining_grams_mut() = acc_balance.grams.0;
        *info.balance_remaining_other_mut() = acc_balance.other_as_hashmap();
        if let Some(data) = self.config().raw_config().config_params.data() {
            info.set_config_params(data.clone());
        }
        info.calc_rand_seed(seed_block, &acc_address.address().get_bytestring(0));
        info
    }

    fn ordinary_transaction(&self) -> bool;
    fn config(&self) -> &BlockchainConfig;

    fn build_stack(&self, in_msg: Option<&Message>, account: &Account) -> Stack;

    /// Implementation of transaction's storage phase.
    /// If account does not exist - phase skipped.
    /// Calculates storage fees and substracts them from account balance.
    /// If account balance becomes negative after that, then account is frozen.
    fn storage_phase(
        &self,
        acc: &mut Account,
        acc_balance: &mut CurrencyCollection,
        tr: &mut Transaction,
        is_masterchain: bool,
        is_special: bool
    ) -> Option<TrStoragePhase> {
        log::debug!(target: "executor", "storage_phase");
        if is_special {
            log::debug!(target: "executor", "Special account: AccStatusChange::Unchanged");
            return Some(TrStoragePhase::default())
        }
        if acc.is_none() {
            log::debug!(target: "executor", "Account::None");
            return Some(TrStoragePhase::default())
        }

        let mut fee = Grams::from(self.config().calc_storage_fee(
            acc.storage_info()?,
            is_masterchain,
            tr.now(),
        ));
        if let Some(due_payment) = acc.due_payment() {
            fee.add(due_payment).ok()?;
            acc.set_due_payment(None);
        }

        if acc_balance.grams >= fee {
            log::debug!(target: "executor", "acc_balance: {}, storage fee: {}", acc_balance.grams, fee);
            acc_balance.grams.sub(&fee).ok()?;
            tr.add_fee_grams(&fee).ok()?;
            Some(TrStoragePhase::with_params(fee, None, AccStatusChange::Unchanged))
        } else {
            log::debug!(target: "executor", "acc_balance: {} is storage fee from total: {}", acc_balance.grams, fee);
            let storage_fees_collected = std::mem::replace(&mut acc_balance.grams, Grams::default());
            tr.add_fee_grams(&storage_fees_collected).ok()?;
            fee.sub(&storage_fees_collected).ok()?;
            let need_freeze = fee.0 > self.config().get_gas_config(is_masterchain).freeze_due_limit.into();
            let need_delete =
                (acc.status() == AccountStatus::AccStateUninit || acc.status() == AccountStatus::AccStateFrozen) &&
                fee.0 > self.config().get_gas_config(is_masterchain).delete_due_limit.into();

            if need_delete {
                let mut total_fees = tr.total_fees.clone();
                total_fees.add(&CurrencyCollection { grams: Default::default(), other: acc_balance.other.clone() }).ok()?;
                tr.set_total_fees(total_fees);
                *acc = Account::new();
                Some(TrStoragePhase::with_params(storage_fees_collected, Some(fee), AccStatusChange::Deleted))
            } else if need_freeze {
                acc.set_due_payment(Some(fee.clone()));
                if acc.status() == AccountStatus::AccStateActive {
                    acc.try_freeze().unwrap();
                    Some(TrStoragePhase::with_params(storage_fees_collected, Some(fee), AccStatusChange::Frozen))
                } else {
                    Some(TrStoragePhase::with_params(storage_fees_collected, Some(fee), AccStatusChange::Unchanged))
                }
            } else {
                acc.set_due_payment(Some(fee.clone()));
                Some(TrStoragePhase::with_params(storage_fees_collected, Some(fee), AccStatusChange::Unchanged))
            }
        }
    }

    /// Implementation of transaction's credit phase.
    /// Increases account balance by the amount that appears in the internal message header.
    /// If account does not exist - phase skipped.
    /// If message is not internal - phase skipped.
    fn credit_phase(
        &self,
        acc:         &mut Account,
        tr:          &mut Transaction,
        msg_balance: &mut CurrencyCollection,
        acc_balance: &mut CurrencyCollection,
    ) -> Option<TrCreditPhase> {
        let due_payment = acc.due_payment().cloned().unwrap_or(Grams::default());
        let collected = std::cmp::min(&due_payment, &msg_balance.grams).clone();
        msg_balance.grams.0 = msg_balance.grams.0 - collected.0;
        let due_payment_remaining = Grams(due_payment.0 - collected.0);
        acc.set_due_payment(if due_payment_remaining.0 != 0 {Some(due_payment_remaining)} else {None});
        tr.total_fees.grams.0 = tr.total_fees.grams.0 + collected.0;

        log::debug!(target: "executor", "credit_phase: add funds {} to {}", msg_balance.grams, acc_balance.grams);
        acc_balance.add(&msg_balance).ok()?;
        Some(TrCreditPhase::with_params(if collected.0 != 0 {Some(collected.clone())} else {None}, msg_balance.clone()))
        //TODO: Is it need to credit with ihr_fee value in internal messages?
    }

    /// Implementation of transaction's computing phase.
    /// Evaluates new accout state and invokes TVM if account has contract code.
    fn compute_phase(
        &self,
        msg: Option<&Message>,
        acc: &mut Account,
        acc_balance: &mut CurrencyCollection,
        msg_balance: &CurrencyCollection,
        state_libs: HashmapE, // masterchain libraries
        smc_info: SmartContractInfo, 
        stack: Stack,
        is_masterchain: bool,
        is_special: bool,
        debug: bool,
    ) -> Result<(TrComputePhase, Option<Cell>, Option<Cell>)> {
        let mut result_acc = acc.clone();
        let mut vm_phase = TrComputePhaseVm::default();
        let init_code_hash = self.config().raw_config().has_capability(GlobalCapabilities::CapInitCodeHash);
        let is_external = if let Some(msg) = msg {
            if let Some(header) = msg.int_header() {
                log::debug!(target: "executor", "msg internal, bounce: {}", header.bounce);
                if result_acc.is_none() {
                    if let Some(new_acc) = account_from_message(msg, msg_balance, true, init_code_hash) {
                        result_acc = new_acc;
                        result_acc.set_last_paid(smc_info.unix_time());

                        // if there was a balance in message (not bounce), then account state at least become uninit
                        *acc = result_acc.clone();
                        acc.uninit_account();
                    }
                }
                false
            } else {
                log::debug!(target: "executor", "msg external");
                true
            }
        } else {
            debug_assert!(!result_acc.is_none());
            false
        };
        log::debug!(target: "executor", "acc balance: {}", acc_balance.grams);
        log::debug!(target: "executor", "msg balance: {}", msg_balance.grams);
        let is_ordinary = self.ordinary_transaction();
        let gas_config = self.config().get_gas_config(is_masterchain);
        let gas = init_gas(acc_balance.grams.0, msg_balance.grams.0, is_external, is_special, is_ordinary, gas_config);
        if gas.get_gas_limit() == 0 && gas.get_gas_credit() == 0 {
            log::debug!(target: "executor", "skip computing phase no gas");
            return Ok((TrComputePhase::skipped(ComputeSkipReason::NoGas), None, None))
        }

        let mut libs = vec![];
        if let Some(msg) = msg {
            if let Some(state_init) = msg.state_init() {
                libs.push(state_init.libraries().inner());
            }
            if let Some(reason) = compute_new_state(&mut result_acc, &acc_balance, msg, init_code_hash) {
                if !init_code_hash {
                    *acc = result_acc;
                }
                return Ok((TrComputePhase::skipped(reason), None, None))
            }
        };
        //code must present but can be empty (i.g. for uninitialized account)
        let code = result_acc.get_code().unwrap_or_default();
        let data = result_acc.get_data().unwrap_or_default();
        libs.push(result_acc.libraries().inner());
        libs.push(state_libs);

        vm_phase.gas_credit = match gas.get_gas_credit() as u32 {
            0 => None,
            value => Some(value.into())
        };
        vm_phase.gas_limit = (gas.get_gas_limit() as u64).into();

        let mut vm = VMSetup::new(code.into())
            .set_contract_info(smc_info)
            .set_stack(stack)
            .set_data(data)
            .set_libraries(libs)
            .set_gas(gas)
            .set_debug(debug)
            .modify_behavior(self.behavior_modifiers())
            .create();
        
        //TODO: set vm_init_state_hash

        let result = vm.execute();
        log::trace!(target: "executor", "execute result: {:?}", result);
        let mut raw_exit_arg = None;
        match result {
            Err(err) => {
                log::debug!(target: "executor", "VM terminated with exception: {}", err);
                let exception = tvm_exception(err)?;
                vm_phase.exit_code = if let Some(code) = exception.custom_code() {
                    code
                } else {
                    !(exception.exception_code().unwrap_or(ExceptionCode::UnknownError) as i32)
                };
                vm_phase.exit_arg = match exception.value.as_integer().and_then(|value| value.into(std::i32::MIN..=std::i32::MAX)) {
                    Err(_) | Ok(0) => None,
                    Ok(exit_arg) => Some(exit_arg)
                };
                raw_exit_arg = Some(exception.value);
            }
            Ok(exit_code) => vm_phase.exit_code = exit_code
        };
        vm_phase.success = vm.get_committed_state().is_committed();
        log::debug!(target: "executor", "VM terminated with exit code {}", vm_phase.exit_code);

        // calc gas fees
        let gas = vm.get_gas();
        let credit = gas.get_gas_credit() as u32;
        //for external messages gas will not be exacted if VM throws the exception and gas_credit != 0 
        let used = gas.get_gas_used() as u64;
        vm_phase.gas_used = used.into();
        if credit != 0 {
            if is_external {
                fail!(ExecutorError::NoAcceptError(vm_phase.exit_code, raw_exit_arg))
            }
            vm_phase.gas_fees = Grams::zero();
        } else { // credit == 0 means contract accepted
            let gas_fees = if is_special { 0 } else { gas_config.calc_gas_fee(used) };
            vm_phase.gas_fees = gas_fees.into();
        };

        log::debug!(
            target: "executor", 
            "gas after: gl: {}, gc: {}, gu: {}, fees: {}", 
            gas.get_gas_limit() as u64, credit, used, vm_phase.gas_fees
        );
    
        //set mode
        vm_phase.mode = 0;
        vm_phase.vm_steps = vm.steps();
        //TODO: vm_final_state_hash
        log::debug!(target: "executor", "acc_balance: {}, gas fees: {}", acc_balance.grams, vm_phase.gas_fees);
        if !acc_balance.grams.sub(&vm_phase.gas_fees)? {
            log::debug!(target: "executor", "can't sub funds: {} from acc_balance: {}", vm_phase.gas_fees, acc_balance.grams);
            fail!(ExecutorError::TrExecutorError("can't sub funds: from acc_balance".to_string()))
        }

        let new_data = if let StackItem::Cell(cell) = vm.get_committed_state().get_root() {
            Some(cell)
        } else {
            log::debug!(target: "executor", "invalid contract, it must be cell in c4 register");
            vm_phase.success = false;
            None
        };

        let out_actions = if let StackItem::Cell(root_cell) = vm.get_committed_state().get_actions() {
            Some(root_cell)
        } else {
            log::debug!(target: "executor", "invalid contract, it must be cell in c5 register");
            vm_phase.success = false;
            None
        };

        *acc = result_acc;
        Ok((TrComputePhase::Vm(vm_phase), out_actions, new_data))
    }

    /// Implementation of transaction's action phase.
    /// If computing phase is successful then action phase is started.
    /// If TVM invoked in computing phase returned some output actions, 
    /// then they will be added to transaction's output message list.
    /// Total value from all outbound internal messages will be collected and
    /// substracted from account balance. If account has enough funds this 
    /// will be succeded, otherwise action phase is failed, transaction will be
    /// marked as aborted, account changes will be rollbacked.
    fn action_phase(
        &self,
        tr: &mut Transaction,
        acc: &mut Account,
        original_acc_balance: &CurrencyCollection,
        acc_balance: &mut CurrencyCollection,
        msg_remaining_balance: &mut CurrencyCollection,
        compute_phase_fees: &Grams,
        actions_cell: Cell,
        new_data: Option<Cell>,
        is_special: bool,
    ) -> Option<(TrActionPhase, Vec<Message>)> {
        let mut acc_copy = acc.clone();
        let mut acc_remaining_balance = acc_balance.clone();
        let mut phase = TrActionPhase::default();
        let mut total_reserved_value = CurrencyCollection::default();
        let mut actions = match OutActions::construct_from_cell(actions_cell) {
            Err(err) => {
                log::debug!(
                    target: "executor", 
                    "cannot parse action list: format is invalid, err: {}", 
                    err
                );
                // Here you can select only one of 2 error codes: RESULT_CODE_UNKNOWN_OR_INVALID_ACTION or RESULT_CODE_ACTIONLIST_INVALID
                phase.result_code = RESULT_CODE_UNKNOWN_OR_INVALID_ACTION;
                return Some((phase, vec![]))
            }
            Ok(actions) => actions
        };

        if actions.len() > MAX_ACTIONS {
            log::debug!(target: "executor", "too many actions: {}", actions.len());
            phase.result_code = RESULT_CODE_TOO_MANY_ACTIONS;
            return Some((phase, vec![]))
        }
        phase.action_list_hash = actions.hash().ok()?;
        phase.tot_actions = actions.len() as i16;

        let process_err_code = |err_code: i32, i: usize, phase: &mut TrActionPhase| {
            if err_code != 0 {
                log::debug!(target: "executor", "action failed: error_code={}", err_code);
                phase.valid = true;
                phase.result_code = err_code;
                if i != 0 {
                    phase.result_arg = Some(i as i32);
                }
                if err_code == RESULT_CODE_NOT_ENOUGH_GRAMS || err_code == RESULT_CODE_NOT_ENOUGH_EXTRA {
                    phase.no_funds = true;
                }
                true
            } else {
                false
            }
        };

        let mut out_msgs0 = vec![];
        let my_addr = acc_copy.get_addr()?.clone();
        let workchains = match self.config().raw_config().workchains() {
            Ok(workchains) => workchains,
            #[cfg(not(test))]
            Err(e) => {
                log::error!(target: "executor", "get workchains error {}", e);
                return None
            }
        };
        for (i, action) in actions.iter_mut().enumerate() {
            let err_code = match std::mem::replace(action, OutAction::None) {
                OutAction::SendMsg{ mode, mut out_msg } => {
                    if let Some(header) = out_msg.int_header() {
                        // let src_workchain_id = my_addr.workchain_id();
                        match header.dst.workchain_id() {
                            // allow to send only to -1 from 0 or -1
                            MASTERCHAIN_ID => {
                                if my_addr.workchain_id() != MASTERCHAIN_ID && my_addr.workchain_id() != BASE_WORKCHAIN_ID {
                                    log::error!(target: "executor", "masterchain cannot accept from {} workchain", my_addr.workchain_id());
                                    return None
                                }
                            }
                            // allow to send to self or from master to any which is possible
                            workchain_id => {
                                if my_addr.workchain_id() == workchain_id || my_addr.workchain_id() == MASTERCHAIN_ID {
                                    match workchains.get(&workchain_id) {
                                        Ok(None) => {
                                            log::error!(target: "executor", "workchain {} is not deployed", workchain_id);
                                            return None
                                        }
                                        Err(e) => {
                                            log::error!(target: "executor", "workchain {} cannot be get {}", workchain_id, e);
                                            return None
                                        }
                                        Ok(Some(descr)) => {
                                            if !descr.accept_msgs {
                                                log::error!(target: "executor", "cannot send message from {} to {} it doesn't accept", header.src, header.dst);
                                                return None
                                            }
                                        }
                                    }
                                } else {
                                    log::error!(target: "executor", "cannot send message from {} to {} it doesn't allow yet", header.src, header.dst);
                                    return None
                                }
                            }
                        }
                    }
                    if (mode & SENDMSG_ALL_BALANCE) != 0 {
                        out_msgs0.push((mode, out_msg));
                        continue
                    }
                    let result = outmsg_action_handler(
                        &mut phase, 
                        mode,
                        &mut out_msg,
                        &mut acc_remaining_balance,
                        msg_remaining_balance,
                        compute_phase_fees,
                        self.config(),
                        is_special,
                        &my_addr
                    );
                    match result {
                        Ok(_) => {
                            phase.msgs_created += 1;
                            out_msgs0.push((mode, out_msg));
                            0
                        }
                        Err(code) => code
                    }
                }
                OutAction::ReserveCurrency{ mode, value } => {
                    match reserve_action_handler(mode, &value, original_acc_balance, &mut acc_remaining_balance) {
                        Ok(reserved_value) => {
                            phase.spec_actions += 1;
                            match total_reserved_value.add(&reserved_value) {
                                Ok(_) => 0,
                                Err(_) => RESULT_CODE_INVALID_BALANCE
                            }
                        }
                        Err(code) => code
                    }
                }
                OutAction::SetCode{ new_code: code } => {
                    match setcode_action_handler(&mut acc_copy, code) {
                        None => {
                            phase.spec_actions += 1;
                            0
                        }
                        Some(code) => code
                    }
                }
                OutAction::ChangeLibrary{ mode, code, hash} => {
                    match change_library_action_handler(&mut acc_copy, mode, code, hash) {
                        None => {
                            phase.spec_actions += 1;
                            0
                        }
                        Some(code) => code
                    }
                }
                OutAction::None => RESULT_CODE_UNKNOWN_OR_INVALID_ACTION
            };
            if process_err_code(err_code, i, &mut phase) {
                return Some((phase, vec![]))
            }
        }

        let mut out_msgs = vec![];
        for (i, (mode, mut out_msg)) in out_msgs0.into_iter().enumerate() {
            if (mode & SENDMSG_ALL_BALANCE) == 0 {
                out_msgs.push(out_msg);
                continue
            }
            let result = outmsg_action_handler(
                &mut phase,
                mode,
                &mut out_msg,
                &mut acc_remaining_balance,
                msg_remaining_balance,
                compute_phase_fees,
                self.config(),
                is_special,
                &my_addr
            );
            let err_code = match result {
                Ok(_) => {
                    phase.msgs_created += 1;
                    out_msgs.push(out_msg);
                    0
                }
                Err(code) => code
            };
            if process_err_code(err_code, i, &mut phase) {
                return Some((phase, vec![]));
            }
        }

        //calc new account balance
        if let Err(err) = acc_remaining_balance.add(&total_reserved_value) {
            log::debug!(target: "executor", "failed to add account balance with reserved value {}", err);
            return None
        }

        if let Some(fee) = phase.total_action_fees.as_ref() {
            log::debug!(target: "executor", "action fees: {}", fee);
            tr.add_fee_grams(fee).ok()?;
        }

        phase.valid = true;
        phase.success = true;
        *acc_balance = acc_remaining_balance;
        *acc = acc_copy;
        if let Some(new_data) = new_data {
            acc.set_data(new_data);
        }
        Some((phase, out_msgs))
    }

    /// Implementation of transaction's bounce phase.
    /// Bounce phase occurs only if transaction 'aborted' flag is set and
    /// if inbound message is internal message with field 'bounce=true'.
    /// Generates outbound internal message for original message sender, with value equal
    /// to value of original message minus gas payments and forwarding fees 
    /// and empty body. Generated message is added to transaction's output message list.
    fn bounce_phase(
        &self,
        mut remaining_msg_balance: CurrencyCollection,
        compute_phase_fees: &Grams,
        msg: &Message,
        tr: &mut Transaction,
        my_addr: &MsgAddressInt,
    ) -> Option<(TrBouncePhase, Option<Message>)> {
        let header = msg.int_header()?;
        if !header.bounce { // TODO convert to panic
            return None
        }
        // create bounced message and swap src and dst addresses
        let mut header = header.clone();
        let msg_src = header.src_ref()?.clone();
        let msg_dst = std::mem::replace(&mut header.dst, msg_src);
        header.set_src(msg_dst);
        if let Some(new_dst) = check_rewrite_dest_addr(my_addr, &header.dst, self.config()) {
            header.dst = new_dst;
        } else {
            log::warn!(target: "executor", "Incorrect destination address in a bounced message {}", header.dst);
            return None
        }

        // calculated storage for bounced message is empty
        let storage = StorageUsedShort::default();
        let fwd_prices = self.config().get_fwd_prices(msg.is_masterchain());
        let fwd_full_fees = fwd_prices.fwd_fee(&Cell::default());
        let fwd_mine_fees = fwd_prices.mine_fee(&fwd_full_fees);
        let fwd_fees = Grams::from(fwd_full_fees.0 - fwd_mine_fees.0);

        if remaining_msg_balance.grams.0 < fwd_full_fees.0 + compute_phase_fees.0 {
            log::debug!(
                target: "executor", "bounce phase - not enough grams {} to get fwd fee {}",
                remaining_msg_balance, fwd_full_fees
            );
            return Some((TrBouncePhase::no_funds(storage, fwd_full_fees), None))
        }

        // create header for new bounced message and swap src and dst addresses
        log::debug!(target: "executor", "get fee {} from bounce msg {}", fwd_full_fees, remaining_msg_balance);
        remaining_msg_balance.grams.sub(&fwd_full_fees).ok()?;
        remaining_msg_balance.grams.sub(&compute_phase_fees).ok()?;
        header.ihr_disabled = true;
        header.bounce = false;
        header.bounced = true;
        header.ihr_fee = Grams::zero();
        header.fwd_fee = fwd_fees.clone();
        header.value = remaining_msg_balance.clone();

        let mut bounce_msg = Message::with_int_header(header);
        if self.config().has_capability(GlobalCapabilities::CapBounceMsgBody) {
            let mut builder = (-1i32).write_to_new_cell().ok()?;
            if let Some(mut body) = msg.body() {
                body.shrink_data(0..256);
                builder.append_bytestring(&body).ok()?;
            }
            bounce_msg.set_body(builder.into_cell().ok()?.into());
        }

        log::debug!(target: "executor", "bounce fees: {} bounce value: {}", fwd_mine_fees, bounce_msg.get_value().unwrap().grams);
        tr.add_fee_grams(&fwd_mine_fees).ok()?;
        Some((TrBouncePhase::ok(storage, fwd_mine_fees, fwd_fees), Some(bounce_msg)))
    }

    fn add_messages(&self, tr: &mut Transaction, out_msgs: Vec<Message>, lt: Arc<AtomicU64>) -> Result<u64> {
        let mut lt = lt.fetch_add(1 + out_msgs.len() as u64, Ordering::Relaxed);
        lt += 1;
        for mut msg in out_msgs {
            msg.set_at_and_lt(tr.now(), lt);
            tr.add_out_message(&msg)?;
            lt += 1;
        }
        Ok(lt)
    }
}

/// Calculate new account state according to inbound message and current account state.
/// If account does not exist - it can be created with uninitialized state.
/// If account is uninitialized - it can be created with active state.
/// If account exists - it can be frozen.
/// Returns computed initial phase.
fn compute_new_state(acc: &mut Account, acc_balance: &CurrencyCollection, in_msg: &Message, init_code_hash: bool) -> Option<ComputeSkipReason> {
    log::debug!(target: "executor", "compute_account_state");
    match acc.status() {
        AccountStatus::AccStateNonexist => {
            log::error!(target: "executor", "account must exist");
            Some(ComputeSkipReason::BadState)
        }
        //Account exists, but can be in different states.
        AccountStatus::AccStateActive => {
            //account is active, just return it
            log::debug!(target: "executor", "account state: AccountActive");
            None
        }
        AccountStatus::AccStateUninit => {
            log::debug!(target: "executor", "AccountUninit");
            if let Some(state_init) = in_msg.state_init() {
                // if msg is a constructor message then
                // borrow code and data from it and switch account state to 'active'.
                log::debug!(target: "executor", "message for uninitialized: activated");
                match acc.try_activate_by_init_code_hash(state_init, init_code_hash) {
                    Err(err) => {
                        log::debug!(target: "executor", "reason: {}", err);
                        Some(ComputeSkipReason::NoState)
                    }
                    Ok(_) => None
                }
            } else {
                log::debug!(target: "executor", "message for uninitialized: skip computing phase");
                Some(ComputeSkipReason::NoState)
            }
        }
        AccountStatus::AccStateFrozen => {
            log::debug!(target: "executor", "AccountFrozen");
            //account balance was credited and if it positive after that
            //and inbound message bear code and data then make some check and unfreeze account
            if !acc_balance.grams.is_zero() {
                if let Some(state_init) = in_msg.state_init() {
                    log::debug!(target: "executor", "message for frozen: activated");
                    return match acc.try_activate_by_init_code_hash(state_init, init_code_hash) {
                        Err(err) => {
                            log::debug!(target: "executor", "reason: {}", err);
                            Some(ComputeSkipReason::NoState)
                        }
                        Ok(_) => None
                    }
                }
            }
            //skip computing phase, because account is frozen (bad state)
            log::debug!(target: "executor", "account is frozen (bad state): skip computing phase");
            Some(ComputeSkipReason::NoState)
        }
    }
}

fn check_replace_src_addr<'a>(src: &'a Option<MsgAddressInt>, acc_addr: &'a MsgAddressInt) -> Option<&'a MsgAddressInt> {
    match src {
        None => Some(acc_addr),
        Some(src) => match src {
            AddrStd(_) => {
                if src != acc_addr {
                    None
                } else {
                    Some(src)
                }
            }
            AddrVar(_) => None
        }
    }
}

fn is_valid_addr_len(addr_len: u16, min_addr_len: u16, max_addr_len: u16, addr_len_step: u16) -> bool {
    (addr_len >= min_addr_len) && (addr_len <= max_addr_len) &&
    ((addr_len == min_addr_len) || (addr_len == max_addr_len) ||
    ((addr_len_step != 0) && ((addr_len - min_addr_len) % addr_len_step == 0)))
}

fn check_rewrite_dest_addr(src: &MsgAddressInt, dst: &MsgAddressInt, config: &BlockchainConfig) -> Option<MsgAddressInt> {
    let (mut anycast_opt, addr_len, workchain_id, address, mut repack);
    match dst {
        MsgAddressInt::AddrVar(dst) => {
            repack = dst.addr_len.0 == 256 && dst.workchain_id >= -128 && dst.workchain_id < 128;
            anycast_opt = dst.anycast.clone();
            addr_len = dst.addr_len.0 as u16;
            workchain_id = dst.workchain_id;
            address = dst.address.clone();
        }
        MsgAddressInt::AddrStd(dst) => {
            repack = false;
            anycast_opt = dst.anycast.clone();
            addr_len = 256;
            workchain_id = dst.workchain_id as i32;
            address = dst.address.clone();
        }
    }

    let is_masterchain = workchain_id == MASTERCHAIN_ID;
    if !is_masterchain {
        let workchains = config.raw_config().workchains().unwrap_or_default();
        if let Ok(Some(wc)) = workchains.get(&workchain_id) {
            if !wc.accept_msgs {
                log::debug!(target: "executor", "destination address belongs to workchain {} not accepting new messages", workchain_id);
                return None;
            }
            let (min_addr_len, max_addr_len, addr_len_step) = match wc.format {
                WorkchainFormat::Extended(wf) => (wf.min_addr_len(), wf.max_addr_len(), wf.addr_len_step()),
                WorkchainFormat::Basic(_) => (256, 256, 0)
            };
            if !is_valid_addr_len(addr_len, min_addr_len, max_addr_len, addr_len_step) {
                log::debug!(target: "executor", "destination address has length {} invalid for destination workchain {}", addr_len, workchain_id);
                return None
            }
        } else {
            log::debug!(target: "executor", "destination address contains unknown workchain_id {}", workchain_id);
            return None
        }
    }

    if let Some(anycast) = &anycast_opt {
        if is_masterchain {
            log::debug!(target: "executor", "masterchain address cannot be anycast");
            return None
        }
        match src.address().get_slice(0, anycast.depth.0 as usize) {
            Ok(pfx) => {
                if pfx != anycast.rewrite_pfx {
                    match AnycastInfo::with_rewrite_pfx(pfx) {
                        Ok(anycast) => {
                            repack = true;
                            anycast_opt = Some(anycast)
                        }
                        Err(err) => {
                            log::debug!(target: "executor", "Incorrect anycast prefix {}", err);
                            return None
                        }
                    }
                }
            }
            Err(err) => {
                log::debug!(target: "executor", "Incorrect src address {}", err);
                return None
            }
        }
    }

    if !repack {
        Some(dst.clone())
    } else if addr_len == 256 && workchain_id >= -128 && workchain_id < 128 {
        // repack as an addr_std
        MsgAddressInt::with_standart(anycast_opt, workchain_id as i8, address).ok()
    } else {
        // repack as an addr_var
        MsgAddressInt::with_variant(anycast_opt, workchain_id, address).ok()
    }
}

fn outmsg_action_handler(
    phase: &mut TrActionPhase, 
    mut mode: u8, 
    msg: &mut Message,
    acc_balance: &mut CurrencyCollection,
    msg_balance: &mut CurrencyCollection,
    compute_phase_fees: &Grams,
    config: &BlockchainConfig,
    is_special: bool,
    my_addr: &MsgAddressInt,
) -> std::result::Result<CurrencyCollection, i32> {
    // we cannot send all balance from account and from message simultaneously ?
    let invalid_flags = SENDMSG_REMAINING_MSG_BALANCE | SENDMSG_ALL_BALANCE;
    if  (mode & !SENDMSG_VALID_FLAGS) != 0 ||
        (mode & invalid_flags) == invalid_flags ||
        ((mode & SENDMSG_DELETE_IF_EMPTY) != 0 && (mode & SENDMSG_ALL_BALANCE) == 0)
    {
        log::error!(target: "executor", "outmsg mode has unsupported flags");
        return Err(RESULT_CODE_UNSUPPORTED);
    }
    let skip = if (mode & SENDMSG_IGNORE_ERROR) != 0 {
        None
    } else {
        Some(())
    };
    let (fwd_mine_fee, total_fwd_fees);
    let mut result_value; // to sub from acc_balance

    if let Some(new_src) = check_replace_src_addr(&msg.src(), my_addr) {
        msg.set_src_address(new_src.clone());
    } else {
        log::warn!(target: "executor", "Incorrect source address {:?}", msg.src());
        return Err(RESULT_CODE_INCORRECT_SRC_ADDRESS);
    }

    let fwd_prices = config.get_fwd_prices(msg.is_masterchain());
    let compute_fwd_fee = if is_special {
        Grams::default()
    } else {
        msg.serialize()
        .map(|cell| fwd_prices.fwd_fee(&cell))
        .map_err(|err| {
            log::error!(target: "executor", "cannot serialize message in action phase : {}", err);
            RESULT_CODE_ACTIONLIST_INVALID
        })?
    };

    if let Some(int_header) = msg.int_header_mut() {
        if let Some(new_dst) = check_rewrite_dest_addr(my_addr, &int_header.dst, config) {
            int_header.dst = new_dst;
        } else {
            log::warn!(target: "executor", "Incorrect destination address {}", int_header.dst);
            return Err(skip.map(|_| RESULT_CODE_INCORRECT_DST_ADDRESS).unwrap_or(0))
        }

        int_header.bounced = false;
        result_value = int_header.value.clone();
        int_header.ihr_disabled = true; // ihr is disabled because it does not work
        if int_header.ihr_disabled {
            int_header.ihr_fee = Grams::default();
        } else {
            let compute_ihr_fee = fwd_prices.ihr_fee(&compute_fwd_fee);
            if int_header.ihr_fee < compute_ihr_fee {
                int_header.ihr_fee = compute_ihr_fee
            }
        }
        let fwd_fee = std::cmp::max(&int_header.fwd_fee, &compute_fwd_fee).clone();
        fwd_mine_fee = fwd_prices.mine_fee(&fwd_fee);
        total_fwd_fees = Grams::from(fwd_fee.0 + int_header.ihr_fee.0);

        let fwd_remain_fee = fwd_fee.0 - fwd_mine_fee.0;
        if (mode & SENDMSG_ALL_BALANCE) != 0 {
            //send all remaining account balance
            result_value = acc_balance.clone();
            int_header.value = acc_balance.clone();

            mode &= !SENDMSG_PAY_FEE_SEPARATELY;
        }
        if (mode & SENDMSG_REMAINING_MSG_BALANCE) != 0 {
            //send all remainig balance of inbound message
            result_value.add(msg_balance).ok();
            if (mode & SENDMSG_PAY_FEE_SEPARATELY) == 0 {
                if result_value.grams.0 < compute_phase_fees.0 {
                    return Err(skip.map(|_| RESULT_CODE_NOT_ENOUGH_GRAMS).unwrap_or(0))
                }
                result_value.grams.sub(&compute_phase_fees).map_err(|err| {
                    log::error!(target: "executor", "cannot subtract msg balance : {}", err);
                    RESULT_CODE_ACTIONLIST_INVALID
                })?;
            }
            int_header.value = result_value.clone();
            *msg_balance = CurrencyCollection::default();
        }
        if (mode & SENDMSG_PAY_FEE_SEPARATELY) != 0 {
            //we must pay the fees, sum them with msg value
            result_value.grams.0 += total_fwd_fees.0;
        } else if int_header.value.grams.0 < total_fwd_fees.0 {
            //msg value is too small, reciever cannot pay the fees 
            log::warn!(
                target: "executor", 
                "msg balance {} is too small, cannot pay fwd+ihr fees: {}", 
                int_header.value.grams, total_fwd_fees
            );
            return Err(skip.map(|_| RESULT_CODE_NOT_ENOUGH_GRAMS).unwrap_or(0))
        } else {
            //reciever will pay the fees
            int_header.value.grams.0 -= total_fwd_fees.0;
        }

        //set evaluated fees and value back to msg
        int_header.fwd_fee = fwd_remain_fee.into();
    } else if msg.ext_out_header().is_some() {
        fwd_mine_fee = compute_fwd_fee.clone();
        total_fwd_fees = compute_fwd_fee.clone();
        result_value = CurrencyCollection::from_grams(compute_fwd_fee);
    } else {
        return Err(-1)
    }

    log::debug!(target: "executor", "sub funds {} from {}", result_value, acc_balance.grams);
    if acc_balance.grams.0 < result_value.grams.0 {
        log::warn!(
            target: "executor", 
            "account balance {} is too small, cannot send {}", acc_balance.grams, result_value.grams
        ); 
        return Err(skip.map(|_| RESULT_CODE_NOT_ENOUGH_GRAMS).unwrap_or(0))
    }
    match acc_balance.sub(&result_value) {
        Ok(false) | Err(_) => {
            log::warn!(
                target: "executor", 
                "account balance {} is too small, cannot send {}", acc_balance, result_value
            ); 
            return Err(skip.map(|_| RESULT_CODE_NOT_ENOUGH_EXTRA).unwrap_or(0))
        }
        _ => ()
    }

    // TODO: check if was reserved something
    if (mode & SENDMSG_DELETE_IF_EMPTY) != 0
    && (mode & SENDMSG_ALL_BALANCE) != 0
    && acc_balance.grams.0 == 0 {
        phase.status_change = AccStatusChange::Deleted;
    }

    // total fwd fees is sum of messages full fwd and ihr fees
    if total_fwd_fees.0 != 0 {
        phase.total_fwd_fees.get_or_insert(Grams::default()).0 += total_fwd_fees.0;
    }

    // total action fees is sum of messages fwd mine fees
    if fwd_mine_fee.0 != 0 {
        phase.total_action_fees.get_or_insert(Grams::default()).0 += fwd_mine_fee.0;
    }

    let msg_cell = msg.serialize().map_err(|err| {
        log::error!(target: "executor", "cannot serialize message in action phase : {}", err);
        RESULT_CODE_ACTIONLIST_INVALID
    })?;
    phase.tot_msg_size.append(&msg_cell);

    if phase.tot_msg_size.bits() as usize > MAX_MSG_BITS || phase.tot_msg_size.cells() as usize > MAX_MSG_CELLS {
        log::warn!(target: "executor", "message too large : bits: {}, cells: {}", phase.tot_msg_size.bits(), phase.tot_msg_size.cells());
        return Err(RESULT_CODE_INVALID_BALANCE);
    }

    log::info!(target: "executor", "msg with flags: {} exports value {}", mode, result_value.grams.0);
    Ok(result_value)
}

/// Reserves some grams from accout balance. 
/// Returns calculated reserved value. its calculation depends on mode.
/// Reduces balance by the amount of the reserved value.
fn reserve_action_handler(
    mode: u8, 
    val: &CurrencyCollection,
    original_acc_balance: &CurrencyCollection,
    acc_remaining_balance: &mut CurrencyCollection,
) -> std::result::Result<CurrencyCollection, i32> {
    if mode & !RESERVE_VALID_MODES != 0 {
        return Err(RESULT_CODE_ACTIONLIST_INVALID);
    }

    let mut reserved;
    if mode & RESERVE_PLUS_ORIG != 0 {
        // Append all currencies
        if mode & RESERVE_REVERSE != 0 {
            reserved = original_acc_balance.clone();
            let result = reserved.sub(val);
            match result {
                Err(_) => return Err(RESULT_CODE_INVALID_BALANCE),
                Ok(false) => return Err(RESULT_CODE_NOT_ENOUGH_GRAMS),
                Ok(true) => ()
            }
        } else {
            reserved = val.clone();
            reserved.add(original_acc_balance).or(Err(RESULT_CODE_INVALID_BALANCE))?;
        }
    } else {
        if mode & RESERVE_REVERSE != 0 { // flag 8 without flag 4 unacceptable
            return Err(RESULT_CODE_ACTIONLIST_INVALID);
        }
        reserved = val.clone();
    }
    if mode & RESERVE_IGNORE_ERROR != 0 {
        // Only grams
        reserved.grams.0 = std::cmp::min(reserved.grams.0, acc_remaining_balance.grams.0);
    }

    let mut remaining = acc_remaining_balance.clone();
    let result = remaining.sub(&reserved);
    match result {
        Err(_) => return Err(RESULT_CODE_INVALID_BALANCE),
        Ok(false) => return Err(RESULT_CODE_NOT_ENOUGH_GRAMS),
        Ok(true) => ()
    }
    std::mem::swap(&mut remaining, acc_remaining_balance);

    if mode & RESERVE_ALL_BUT != 0 {
        // swap all currencies
        std::mem::swap(&mut reserved, acc_remaining_balance);
    }

    Ok(reserved)
}

fn setcode_action_handler(acc: &mut Account, code: Cell) -> Option<i32> {
    log::debug!(target: "executor", "OutAction::SetCode {}", code);
    match acc.set_code(code) {
        true => None,
        false => Some(RESULT_CODE_BAD_ACCOUNT_STATE)
    }
}

fn change_library_action_handler(acc: &mut Account, mode: u8, code: Option<Cell>, hash: Option<UInt256>) -> Option<i32> {
    let result = match (code, hash) {
        (Some(code), None) => {
            log::debug!(target: "executor", "OutAction::ChangeLibrary mode: {}, code: {}", mode, code);
            if mode == 0 { // TODO: Wrong codes. Look ton_block/out_actions::SET_LIB_CODE_REMOVE
                acc.delete_library(&code.repr_hash())
            } else {
                acc.set_library(code, (mode & 2) == 2)
            }
        }
        (None, Some(hash)) => {
            log::debug!(target: "executor", "OutAction::ChangeLibrary mode: {}, hash: {:x}", mode, hash);
            if mode == 0 {
                acc.delete_library(&hash)
            } else {
                acc.set_library_flag(&hash, (mode & 2) == 2)
            }
        }
        _ => false
    };
    match result {
        true => None,
        false => Some(RESULT_CODE_BAD_ACCOUNT_STATE)
    }
}

fn init_gas(acc_balance: u128, msg_balance: u128, is_external: bool, is_special: bool, is_ordinary: bool, gas_info: &GasLimitsPrices) -> Gas {
    let gas_max = if is_special {
        gas_info.special_gas_limit
    } else {
        std::cmp::min(gas_info.gas_limit, gas_info.calc_gas(acc_balance))
    };
    let mut gas_credit = 0;
    let gas_limit = if !is_ordinary {
        gas_max
    } else {
        if is_external {
            gas_credit = std::cmp::min(gas_info.gas_credit, gas_max);
        }
        std::cmp::min(gas_max, gas_info.calc_gas(msg_balance))
    };
    log::debug!(
        target: "executor", 
        "gas before: gm: {}, gl: {}, gc: {}, price: {}", 
        gas_max, gas_limit, gas_credit, gas_info.get_real_gas_price()
    );
    Gas::new(gas_limit as i64, gas_credit as i64, gas_max as i64, gas_info.get_real_gas_price() as i64)
}

/// Calculate new account according to inbound message.
/// If message has no value, account will not created.
/// If hash of state_init is equal to account address (or flag check address is false), account will be active.
/// Otherwise, account will be nonexist or uninit according bounce flag: if bounce, account will be uninit that save money.
fn account_from_message(msg: &Message, msg_remaining_balance: &CurrencyCollection, check_address: bool, init_code_hash: bool) -> Option<Account> {
    let hdr = msg.int_header()?;
    if msg_remaining_balance.grams.is_zero() {
        log::trace!(target: "executor", "The message has no money");
        return None
    }
    if let Some(init) = msg.state_init() {
        if init.code().is_some() {
            if !check_address || (init.hash().ok()? == hdr.dst.address()) {
                return Account::active_by_init_code_hash(hdr.dst.clone(), msg_remaining_balance.clone(), 0, init.clone(), init_code_hash).ok();
            } else if check_address {
                log::trace!(
                    target: "executor",
                    "Cannot construct account from message with hash {:x} because the destination address does not math with hash message code",
                    msg.hash().unwrap()
                );
            }
        }
    }
    if hdr.bounce {
        log::trace!(target: "executor", "Account will not be created. Value of {:x} message will be returned", msg.hash().unwrap());
        None
    } else {
        Some(Account::uninit(hdr.dst.clone(), 0, 0, msg_remaining_balance.clone()))
    }
}<|MERGE_RESOLUTION|>--- conflicted
+++ resolved
@@ -28,7 +28,7 @@
     SENDMSG_IGNORE_ERROR, SENDMSG_PAY_FEE_SEPARATELY, SENDMSG_REMAINING_MSG_BALANCE,
     SENDMSG_VALID_FLAGS,
 };
-use ton_types::{error, fail, ExceptionCode, Cell, Result, HashmapE, HashmapType, IBitstring, UInt256};
+use ton_types::{fail, ExceptionCode, Cell, Result, HashmapE, HashmapType, IBitstring, UInt256};
 use ton_vm::{
     error::tvm_exception, executor::{gas::gas_state::Gas, BehaviorModifiers},
     smart_contract_info::SmartContractInfo,
@@ -78,12 +78,10 @@
 }
 
 pub trait TransactionExecutor {
-<<<<<<< HEAD
     fn behavior_modifiers(&self) -> BehaviorModifiers {
         BehaviorModifiers::default()
     }
 
-=======
     fn execute_with_params(
         &self,
         in_msg: Option<&Message>,
@@ -92,7 +90,6 @@
     ) -> Result<Transaction>;
 
     #[deprecated]
->>>>>>> e20b16b4
     fn execute_for_account(
         &self,
         in_msg: Option<&Message>,
@@ -281,16 +278,16 @@
         msg_balance: &mut CurrencyCollection,
         acc_balance: &mut CurrencyCollection,
     ) -> Option<TrCreditPhase> {
-        let due_payment = acc.due_payment().cloned().unwrap_or(Grams::default());
+        let due_payment = acc.due_payment().cloned().unwrap_or_else(Grams::default);
         let collected = std::cmp::min(&due_payment, &msg_balance.grams).clone();
-        msg_balance.grams.0 = msg_balance.grams.0 - collected.0;
+        msg_balance.grams.0 -= collected.0;
         let due_payment_remaining = Grams(due_payment.0 - collected.0);
         acc.set_due_payment(if due_payment_remaining.0 != 0 {Some(due_payment_remaining)} else {None});
-        tr.total_fees.grams.0 = tr.total_fees.grams.0 + collected.0;
+        tr.total_fees.grams.0 += collected.0;
 
         log::debug!(target: "executor", "credit_phase: add funds {} to {}", msg_balance.grams, acc_balance.grams);
-        acc_balance.add(&msg_balance).ok()?;
-        Some(TrCreditPhase::with_params(if collected.0 != 0 {Some(collected.clone())} else {None}, msg_balance.clone()))
+        acc_balance.add(msg_balance).ok()?;
+        Some(TrCreditPhase::with_params(if collected.0 != 0 {Some(collected)} else {None}, msg_balance.clone()))
         //TODO: Is it need to credit with ihr_fee value in internal messages?
     }
 
@@ -303,7 +300,7 @@
         acc_balance: &mut CurrencyCollection,
         msg_balance: &CurrencyCollection,
         state_libs: HashmapE, // masterchain libraries
-        smc_info: SmartContractInfo, 
+        smc_info: SmartContractInfo,
         stack: Stack,
         is_masterchain: bool,
         is_special: bool,
@@ -349,7 +346,7 @@
             if let Some(state_init) = msg.state_init() {
                 libs.push(state_init.libraries().inner());
             }
-            if let Some(reason) = compute_new_state(&mut result_acc, &acc_balance, msg, init_code_hash) {
+            if let Some(reason) = compute_new_state(&mut result_acc, acc_balance, msg, init_code_hash) {
                 if !init_code_hash {
                     *acc = result_acc;
                 }
@@ -377,7 +374,7 @@
             .set_debug(debug)
             .modify_behavior(self.behavior_modifiers())
             .create();
-        
+
         //TODO: set vm_init_state_hash
 
         let result = vm.execute();
@@ -406,7 +403,7 @@
         // calc gas fees
         let gas = vm.get_gas();
         let credit = gas.get_gas_credit() as u32;
-        //for external messages gas will not be exacted if VM throws the exception and gas_credit != 0 
+        //for external messages gas will not be exacted if VM throws the exception and gas_credit != 0
         let used = gas.get_gas_used() as u64;
         vm_phase.gas_used = used.into();
         if credit != 0 {
@@ -420,11 +417,11 @@
         };
 
         log::debug!(
-            target: "executor", 
-            "gas after: gl: {}, gc: {}, gu: {}, fees: {}", 
+            target: "executor",
+            "gas after: gl: {}, gc: {}, gu: {}, fees: {}",
             gas.get_gas_limit() as u64, credit, used, vm_phase.gas_fees
         );
-    
+
         //set mode
         vm_phase.mode = 0;
         vm_phase.vm_steps = vm.steps();
@@ -457,10 +454,10 @@
 
     /// Implementation of transaction's action phase.
     /// If computing phase is successful then action phase is started.
-    /// If TVM invoked in computing phase returned some output actions, 
+    /// If TVM invoked in computing phase returned some output actions,
     /// then they will be added to transaction's output message list.
     /// Total value from all outbound internal messages will be collected and
-    /// substracted from account balance. If account has enough funds this 
+    /// substracted from account balance. If account has enough funds this
     /// will be succeded, otherwise action phase is failed, transaction will be
     /// marked as aborted, account changes will be rollbacked.
     fn action_phase(
@@ -482,8 +479,8 @@
         let mut actions = match OutActions::construct_from_cell(actions_cell) {
             Err(err) => {
                 log::debug!(
-                    target: "executor", 
-                    "cannot parse action list: format is invalid, err: {}", 
+                    target: "executor",
+                    "cannot parse action list: format is invalid, err: {}",
                     err
                 );
                 // Here you can select only one of 2 error codes: RESULT_CODE_UNKNOWN_OR_INVALID_ACTION or RESULT_CODE_ACTIONLIST_INVALID
@@ -572,7 +569,7 @@
                         continue
                     }
                     let result = outmsg_action_handler(
-                        &mut phase, 
+                        &mut phase,
                         mode,
                         &mut out_msg,
                         &mut acc_remaining_balance,
@@ -683,7 +680,7 @@
     /// Bounce phase occurs only if transaction 'aborted' flag is set and
     /// if inbound message is internal message with field 'bounce=true'.
     /// Generates outbound internal message for original message sender, with value equal
-    /// to value of original message minus gas payments and forwarding fees 
+    /// to value of original message minus gas payments and forwarding fees
     /// and empty body. Generated message is added to transaction's output message list.
     fn bounce_phase(
         &self,
@@ -727,7 +724,7 @@
         // create header for new bounced message and swap src and dst addresses
         log::debug!(target: "executor", "get fee {} from bounce msg {}", fwd_full_fees, remaining_msg_balance);
         remaining_msg_balance.grams.sub(&fwd_full_fees).ok()?;
-        remaining_msg_balance.grams.sub(&compute_phase_fees).ok()?;
+        remaining_msg_balance.grams.sub(compute_phase_fees).ok()?;
         header.ihr_disabled = true;
         header.bounce = false;
         header.bounced = true;
@@ -923,8 +920,8 @@
 }
 
 fn outmsg_action_handler(
-    phase: &mut TrActionPhase, 
-    mut mode: u8, 
+    phase: &mut TrActionPhase,
+    mut mode: u8,
     msg: &mut Message,
     acc_balance: &mut CurrencyCollection,
     msg_balance: &mut CurrencyCollection,
@@ -1007,7 +1004,7 @@
                 if result_value.grams.0 < compute_phase_fees.0 {
                     return Err(skip.map(|_| RESULT_CODE_NOT_ENOUGH_GRAMS).unwrap_or(0))
                 }
-                result_value.grams.sub(&compute_phase_fees).map_err(|err| {
+                result_value.grams.sub(compute_phase_fees).map_err(|err| {
                     log::error!(target: "executor", "cannot subtract msg balance : {}", err);
                     RESULT_CODE_ACTIONLIST_INVALID
                 })?;
@@ -1019,10 +1016,10 @@
             //we must pay the fees, sum them with msg value
             result_value.grams.0 += total_fwd_fees.0;
         } else if int_header.value.grams.0 < total_fwd_fees.0 {
-            //msg value is too small, reciever cannot pay the fees 
+            //msg value is too small, reciever cannot pay the fees
             log::warn!(
-                target: "executor", 
-                "msg balance {} is too small, cannot pay fwd+ihr fees: {}", 
+                target: "executor",
+                "msg balance {} is too small, cannot pay fwd+ihr fees: {}",
                 int_header.value.grams, total_fwd_fees
             );
             return Err(skip.map(|_| RESULT_CODE_NOT_ENOUGH_GRAMS).unwrap_or(0))
@@ -1044,17 +1041,17 @@
     log::debug!(target: "executor", "sub funds {} from {}", result_value, acc_balance.grams);
     if acc_balance.grams.0 < result_value.grams.0 {
         log::warn!(
-            target: "executor", 
+            target: "executor",
             "account balance {} is too small, cannot send {}", acc_balance.grams, result_value.grams
-        ); 
+        );
         return Err(skip.map(|_| RESULT_CODE_NOT_ENOUGH_GRAMS).unwrap_or(0))
     }
     match acc_balance.sub(&result_value) {
         Ok(false) | Err(_) => {
             log::warn!(
-                target: "executor", 
+                target: "executor",
                 "account balance {} is too small, cannot send {}", acc_balance, result_value
-            ); 
+            );
             return Err(skip.map(|_| RESULT_CODE_NOT_ENOUGH_EXTRA).unwrap_or(0))
         }
         _ => ()
@@ -1092,11 +1089,11 @@
     Ok(result_value)
 }
 
-/// Reserves some grams from accout balance. 
+/// Reserves some grams from accout balance.
 /// Returns calculated reserved value. its calculation depends on mode.
 /// Reduces balance by the amount of the reserved value.
 fn reserve_action_handler(
-    mode: u8, 
+    mode: u8,
     val: &CurrencyCollection,
     original_acc_balance: &CurrencyCollection,
     acc_remaining_balance: &mut CurrencyCollection,
@@ -1198,8 +1195,8 @@
         std::cmp::min(gas_max, gas_info.calc_gas(msg_balance))
     };
     log::debug!(
-        target: "executor", 
-        "gas before: gm: {}, gl: {}, gc: {}, price: {}", 
+        target: "executor",
+        "gas before: gm: {}, gl: {}, gc: {}, price: {}",
         gas_max, gas_limit, gas_credit, gas_info.get_real_gas_price()
     );
     Gas::new(gas_limit as i64, gas_credit as i64, gas_max as i64, gas_info.get_real_gas_price() as i64)
