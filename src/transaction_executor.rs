--- conflicted
+++ resolved
@@ -42,12 +42,8 @@
 };
 use ton_vm::executor::{Engine, EngineTraceInfo};
 use ton_vm::{
-<<<<<<< HEAD
-    error::tvm_exception, executor::{gas::gas_state::Gas, BehaviorModifiers},
-=======
     error::tvm_exception,
-    executor::{gas::gas_state::Gas, IndexProvider},
->>>>>>> 23cc13b4
+    executor::{gas::gas_state::Gas, IndexProvider, BehaviorModifiers},
     smart_contract_info::SmartContractInfo,
     stack::{Stack, StackItem},
 };
@@ -134,35 +130,6 @@
         account: &mut Account,
         params: ExecuteParams,
     ) -> Result<Transaction>;
-
-<<<<<<< HEAD
-    #[deprecated]
-    fn execute_for_account(
-        &self,
-        in_msg: Option<&Message>,
-        account: &mut Account,
-        state_libs: HashmapE, // masterchain libraries
-        block_unixtime: u32,
-        block_lt: u64,
-        last_tr_lt: Arc<AtomicU64>,
-        debug: bool
-    ) -> Result<Transaction> {
-        let params = ExecuteParams {
-            state_libs,
-            block_unixtime,
-            block_lt,
-            last_tr_lt,
-            seed_block: UInt256::default(),
-            debug,
-        };
-        let mut account_root = account.serialize()?;
-        let transaction = self.execute_with_libs_and_params(in_msg, &mut account_root, params)?;
-        *account = Account::construct_from_cell(account_root)?;
-        Ok(transaction)
-    }
-
-=======
->>>>>>> 23cc13b4
     fn execute_with_libs_and_params(
         &self,
         in_msg: Option<&Message>,
@@ -189,21 +156,12 @@
 
     #[deprecated]
     fn build_contract_info(
-<<<<<<< HEAD
         &self,
         acc_balance: &CurrencyCollection,
         acc_address: &MsgAddressInt,
-        block_unixtime: u32,
+        unix_time: u32,
         block_lt: u64,
-        tr_lt: u64,
-=======
-        &self, 
-        acc_balance: &CurrencyCollection, 
-        acc_address: &MsgAddressInt, 
-        unix_time: u32, 
-        block_lt: u64, 
-        trans_lt: u64, 
->>>>>>> 23cc13b4
+        trans_lt: u64,
         seed_block: UInt256
     ) -> SmartContractInfo {
         let config_params = self.config().raw_config().config_params.data().cloned();
@@ -245,21 +203,11 @@
 
         if is_special {
             log::debug!(target: "executor", "Special account: AccStatusChange::Unchanged");
-<<<<<<< HEAD
-            if let Some(due) = acc.due_payment() {
-                return Ok(
-                    TrStoragePhase::with_params(
-                        0.into(),
-                        if !due.is_zero() {Some(due.clone())} else {None},
-                        AccStatusChange::Unchanged
-                    )
-=======
             return Ok(
                 TrStoragePhase::with_params(
-                    Grams::zero(), 
+                    Grams::zero(),
                     acc.due_payment().cloned(),
                     AccStatusChange::Unchanged,
->>>>>>> 23cc13b4
                 )
             )
         }
@@ -328,18 +276,6 @@
         msg_balance: &mut CurrencyCollection,
         acc_balance: &mut CurrencyCollection,
     ) -> Result<TrCreditPhase> {
-<<<<<<< HEAD
-        let due_payment = acc.due_payment().cloned().unwrap_or_else(Grams::default);
-        let collected = std::cmp::min(&due_payment, &msg_balance.grams).clone();
-        msg_balance.grams.0 -= collected.0;
-        let due_payment_remaining = Grams(due_payment.0 - collected.0);
-        acc.set_due_payment(if due_payment_remaining.0 != 0 {Some(due_payment_remaining)} else {None});
-        tr.total_fees.grams.0 += collected.0;
-
-        log::debug!(target: "executor", "credit_phase: add funds {} to {}", msg_balance.grams, acc_balance.grams);
-        acc_balance.add(msg_balance)?;
-        Ok(TrCreditPhase::with_params(if collected.0 != 0 {Some(collected)} else {None}, msg_balance.clone()))
-=======
         let collected = if let Some(due_payment) = acc.due_payment() {
             let collected = *std::cmp::min(due_payment, &msg_balance.grams);
             msg_balance.grams.sub(&collected)?;
@@ -362,13 +298,12 @@
             None
         };
         log::debug!(
-            target: "executor", 
-            "credit_phase: add funds {} to {}", 
+            target: "executor",
+            "credit_phase: add funds {} to {}",
             msg_balance.grams, acc_balance.grams
         );
         acc_balance.add(msg_balance)?;
         Ok(TrCreditPhase::with_params(collected, msg_balance.clone()))
->>>>>>> 23cc13b4
         //TODO: Is it need to credit with ihr_fee value in internal messages?
     }
 
@@ -471,7 +406,7 @@
         smc_info.set_mycode(code.clone());
         smc_info.set_storage_fee(storage_fee);
         if let Some(init_code_hash) = result_acc.init_code_hash() {
-            smc_info.set_init_code_hash(init_code_hash.clone());
+            smc_info.set_init_code_hash(*init_code_hash);
         }
         let mut vm = VMSetup::with_capabilites(code.into(), self.config().capabilites())
             .set_smart_contract_info(smc_info)?
@@ -619,7 +554,7 @@
                     "cannot parse action list: format is invalid, err: {}",
                     err
                 );
-                // Here you can select only one of 2 error codes: 
+                // Here you can select only one of 2 error codes:
                 // RESULT_CODE_UNKNOWN_OR_INVALID_ACTION or RESULT_CODE_ACTIONLIST_INVALID
                 phase.result_code = RESULT_CODE_UNKNOWN_OR_INVALID_ACTION;
                 return Ok(ActionPhaseResult::from_phase(phase))
@@ -937,35 +872,17 @@
         acc_balance.sub(&remaining_msg_balance)?;
         remaining_msg_balance.grams.sub(&fwd_full_fees)?;
         remaining_msg_balance.grams.sub(compute_phase_fees)?;
-<<<<<<< HEAD
-        header.ihr_disabled = true;
-        header.bounce = false;
-        header.bounced = true;
-        header.ihr_fee = Grams::zero();
-        header.fwd_fee = fwd_fees.clone();
-        header.value = remaining_msg_balance.clone();
-
-        let mut bounce_msg = Message::with_int_header(header);
-        if self.config().has_capability(GlobalCapabilities::CapBounceMsgBody) {
-            let mut builder = (-1i32).write_to_new_cell()?;
-            if let Some(mut body) = msg.body() {
-                body.shrink_data(0..256);
-                builder.append_bytestring(&body)?;
-            }
-            bounce_msg.set_body(builder.into_cell()?.into());
-=======
         match bounce_msg.header_mut() {
             CommonMsgInfo::IntMsgInfo(header) => {
                 header.value = remaining_msg_balance.clone();
                 header.fwd_fee = fwd_fees;
             },
             _ => fail!("Error during getting message header")
->>>>>>> 23cc13b4
         }
 
         log::debug!(
-            target: "executor", 
-            "bounce fees: {} bounce value: {}", 
+            target: "executor",
+            "bounce fees: {} bounce value: {}",
             fwd_mine_fees, bounce_msg.get_value().unwrap().grams
         );
         tr.add_fee_grams(&fwd_mine_fees)?;
@@ -1021,9 +938,9 @@
     }
 
     fn add_messages(
-        &self, 
-        tr: &mut Transaction, 
-        out_msgs: Vec<Message>, 
+        &self,
+        tr: &mut Transaction,
+        out_msgs: Vec<Message>,
         lt: Arc<AtomicU64>
     ) -> Result<u64> {
         let mut lt = lt.fetch_add(1 + out_msgs.len() as u64, Ordering::Relaxed);
@@ -1312,15 +1229,9 @@
         }
         if (mode & SENDMSG_PAY_FEE_SEPARATELY) != 0 {
             //we must pay the fees, sum them with msg value
-<<<<<<< HEAD
-            result_value.grams.0 += total_fwd_fees.0;
-        } else if int_header.value.grams.0 < total_fwd_fees.0 {
-            //msg value is too small, reciever cannot pay the fees
-=======
             result_value.grams += total_fwd_fees;
         } else if int_header.value.grams < total_fwd_fees {
-            //msg value is too small, reciever cannot pay the fees 
->>>>>>> 23cc13b4
+            //msg value is too small, reciever cannot pay the fees
             log::warn!(
                 target: "executor",
                 "msg balance {} is too small, cannot pay fwd+ihr fees: {}",
@@ -1346,26 +1257,16 @@
         log::warn!(
             target: "executor",
             "account balance {} is too small, cannot send {}", acc_balance.grams, result_value.grams
-<<<<<<< HEAD
         );
-        return Err(skip.map(|_| RESULT_CODE_NOT_ENOUGH_GRAMS).unwrap_or(0))
-=======
-        ); 
         return Err(skip.map(|_| RESULT_CODE_NOT_ENOUGH_GRAMS).unwrap_or_default())
->>>>>>> 23cc13b4
     }
     match acc_balance.sub(&result_value) {
         Ok(false) | Err(_) => {
             log::warn!(
                 target: "executor",
                 "account balance {} is too small, cannot send {}", acc_balance, result_value
-<<<<<<< HEAD
             );
-            return Err(skip.map(|_| RESULT_CODE_NOT_ENOUGH_EXTRA).unwrap_or(0))
-=======
-            ); 
             return Err(skip.map(|_| RESULT_CODE_NOT_ENOUGH_EXTRA).unwrap_or_default())
->>>>>>> 23cc13b4
         }
         _ => ()
     }
@@ -1577,13 +1478,8 @@
     }
     if hdr.bounce {
         log::trace!(
-<<<<<<< HEAD
             target: "executor",
             "Account will not be created. Value of {:x} message will be returned",
-=======
-            target: "executor", 
-            "Account will not be created. Value of {:x} message will be returned", 
->>>>>>> 23cc13b4
             msg.hash().unwrap_or_default()
         );
         None
