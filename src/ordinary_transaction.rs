--- conflicted
+++ resolved
@@ -83,15 +83,15 @@
         #[cfg(feature="timings")]
         let mut now = Instant::now();
 
-        let revert_anycast = 
+        let revert_anycast =
             self.config.global_version() >= VERSION_BLOCK_REVERT_MESSAGES_WITH_ANYCAST_ADDRESSES;
 
         let in_msg = in_msg.ok_or_else(|| error!("Ordinary transaction must have input message"))?;
         let in_msg_cell = in_msg.serialize()?; // TODO: get from outside
         let is_masterchain = in_msg.dst_workchain_id() == Some(MASTERCHAIN_ID);
         log::debug!(
-            target: "executor", 
-            "Ordinary transaction executing, in message id: {:x}", 
+            target: "executor",
+            "Ordinary transaction executing, in message id: {:x}",
             in_msg_cell.repr_hash()
         );
         let (bounce, is_ext_msg) = match in_msg.header() {
@@ -354,20 +354,16 @@
         if description.aborted && !is_ext_msg && bounce {
             if !action_phase_processed {
                 log::debug!(target: "executor", "bounce_phase");
-<<<<<<< HEAD
                 let my_addr = account.get_addr().unwrap_or(&in_msg.dst().ok_or_else(|| ExecutorError::TrExecutorError(
                     "Or account address or in_msg dst address should be present".to_string()
                 ))?).clone();
-=======
-                let my_addr = account.get_addr().unwrap_or(account_address);
->>>>>>> 23cc13b4
                 description.bounce = match self.bounce_phase(
                     msg_balance.clone(),
                     &mut acc_balance,
                     &compute_phase_gas_fees,
                     in_msg,
                     &mut tr,
-                    my_addr
+                    &my_addr
                 ) {
                     Ok((bounce_ph, Some(bounce_msg))) => {
                         out_msgs.push(bounce_msg);
@@ -386,30 +382,13 @@
             if let Some(TrBouncePhase::Ok(_)) = description.bounce {
                 log::debug!(target: "executor", "restore balance {} => {}", acc_balance.grams, original_acc_balance.grams);
                 acc_balance = original_acc_balance;
-<<<<<<< HEAD
-                if (account.status() == AccountStatus::AccStateUninit) && acc_balance.is_zero()? {
-                    *account = Account::default();
-                }
-            } else {
-                if account.is_none() && !acc_balance.is_zero()? {
-                    *account = Account::uninit(
-                        in_msg.dst().ok_or_else(|| ExecutorError::TrExecutorError(
-                            "cannot create bounce phase of a new transaction for smart contract".to_string()
-                        ))?,
-                        0,
-                        last_paid,
-                        acc_balance.clone()
-                    );
-                }
-=======
             } else if account.is_none() && !acc_balance.is_zero()? {
                 *account = Account::uninit(
                     account_address.clone(),
-                    0, 
-                    last_paid, 
+                    0,
+                    last_paid,
                     acc_balance.clone()
                 );
->>>>>>> 23cc13b4
             }
         }
         if (account.status() == AccountStatus::AccStateUninit) && acc_balance.is_zero()? {
