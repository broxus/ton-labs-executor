--- conflicted
+++ resolved
@@ -49,11 +49,7 @@
     pub fn new(config: BlockchainConfig) -> Self {
         Self {
             config,
-<<<<<<< HEAD
             disable_signature_check: false,
-=======
->>>>>>> e7d1f439
-
             #[cfg(feature="timings")]
             timings: [AtomicU64::new(0), AtomicU64::new(0), AtomicU64::new(0)],
         }
@@ -122,7 +118,7 @@
 
         let is_special = self.config.is_special_account(account_address)?;
         let lt = std::cmp::max(
-            account.last_tr_time().unwrap_or(0), 
+            account.last_tr_time().unwrap_or(0),
             std::cmp::max(params.last_tr_lt.load(Ordering::Relaxed), in_msg.lt().unwrap_or(0) + 1)
         );
         let mut tr = Transaction::with_address_and_status(account_id, account.status());
@@ -211,11 +207,7 @@
             .push(StackItem::Slice(in_msg.body().unwrap_or_default()))
             .push(boolean!(is_ext_msg));
         log::debug!(target: "executor", "compute_phase");
-<<<<<<< HEAD
-        let (compute_ph, actions, new_data) = self.compute_phase(
-=======
         let (compute_ph, actions, new_data) = match self.compute_phase(
->>>>>>> e7d1f439
             Some(in_msg),
             account,
             &mut acc_balance,
@@ -252,7 +244,7 @@
                     log::debug!(target: "executor", "compute_phase: success");
                     log::debug!(target: "executor", "action_phase: lt={}", lt);
                     action_phase_processed = true;
-                    // since the balance is not used anywhere else if we have reached this point, 
+                    // since the balance is not used anywhere else if we have reached this point,
                     // then we can change it here
                     match self.action_phase(
                         &mut tr,
@@ -296,12 +288,6 @@
 
         description.aborted = match description.action.as_ref() {
             Some(phase) => {
-<<<<<<< HEAD
-                log::debug!(target: "executor",
-                    "action_phase: present: success={}, err_code={}", phase.success, phase.result_code);
-                if phase.status_change == AccStatusChange::Deleted {
-                    *account = Account::default()
-=======
                 log::debug!(
                     target: "executor",
                     "action_phase: present: success={}, err_code={}", phase.success, phase.result_code
@@ -312,7 +298,6 @@
                         description.destroyed = true;
                     },
                     _ => ()
->>>>>>> e7d1f439
                 }
                 !phase.success
             }
@@ -331,9 +316,9 @@
                 ))?).clone();
                 description.bounce = match self.bounce_phase(
                     msg_balance.clone(),
-                    &mut acc_balance, 
-                    &compute_phase_gas_fees, 
-                    in_msg, 
+                    &mut acc_balance,
+                    &compute_phase_gas_fees,
+                    in_msg,
                     &mut tr,
                     &my_addr
                 ) {
@@ -354,30 +339,20 @@
             if let Some(TrBouncePhase::Ok(_)) = description.bounce {
                 log::debug!(target: "executor", "restore balance {} => {}", acc_balance.grams, original_acc_balance.grams);
                 acc_balance = original_acc_balance;
-<<<<<<< HEAD
-            } else if account.is_none() {
-                // if bounced message was not created, then we must burn money because there is nowhere else to put them
-                let mut tr_fee = tr.total_fees().clone();
-                tr_fee.add(&msg_balance)?;
-                tr.set_total_fees(tr_fee);
-=======
                 if (account.status() == AccountStatus::AccStateUninit) && acc_balance.is_zero()? {
                     *account = Account::default();
                 }
             } else {
                 if account.is_none() && !acc_balance.is_zero()? {
                     *account = Account::uninit(
-                        in_msg.dst().ok_or(
-                            ExecutorError::TrExecutorError(
-                                "cannot create bounce phase of a new transaction for smart contract".to_string()
-                            )
-                        )?.clone(), 
-                        0, 
-                        last_paid, 
+                        in_msg.dst().ok_or_else(|| ExecutorError::TrExecutorError(
+                            "cannot create bounce phase of a new transaction for smart contract".to_string()
+                        ))?,
+                        0,
+                        last_paid,
                         acc_balance.clone()
                     );
                 }
->>>>>>> e7d1f439
             }
         }
         if (account.status() == AccountStatus::AccStateUninit) && acc_balance.is_zero()? {
@@ -414,10 +389,6 @@
             .push(StackItem::Cell(in_msg_cell))
             .push(StackItem::Slice(body_slice))
             .push(function_selector);
-<<<<<<< HEAD
-
-=======
->>>>>>> e7d1f439
         stack
     }
 }